// This Source Code Form is subject to the terms of the Mozilla Public
// License, v. 2.0. If a copy of the MPL was not distributed with this
// file, You can obtain one at http://mozilla.org/MPL/2.0/.

use std::borrow::Cow;
use std::cell::RefCell;
use std::fmt::Display;
use std::path::Path;
use std::rc::Rc;
<<<<<<< HEAD
use std::io::ErrorKind;

=======
>>>>>>> 1388d814
use std::collections::BTreeMap;
use dbus::Connection;
use dbus::BusType;
use dbus::Message;
use dbus::MessageItem;
use dbus::NameFlag;
use dbus::tree::Factory;
use dbus::tree::MethodErr;
use dbus::tree::MethodFn;
use dbus::tree::MethodResult;
use dbus::tree::Tree;

use dbus_consts::*;

use engine::Engine;
use types::{StratisResult, StratisError};

#[derive(Debug, Clone)]
pub struct DbusContext {
    pub next_index: i32,
    pub pools: BTreeMap<String, String>,
<<<<<<< HEAD
}

impl DbusContext {
    pub fn new() -> DbusContext {
        DbusContext {
            next_index: 0,
            pools: BTreeMap::new(),
        }
    }
    pub fn get_next_id(&mut self) {
        self.next_index += 1;
    }
}

fn internal_to_dbus_err(err: &StratisError) -> StratisErrorEnum {
    match *err {
        StratisError::Stratis(_) => StratisErrorEnum::STRATIS_ERROR,
        StratisError::Io(ref err) => {
            match err.kind() {
                ErrorKind::NotFound => StratisErrorEnum::STRATIS_NOTFOUND,
                ErrorKind::AlreadyExists => StratisErrorEnum::STRATIS_ALREADY_EXISTS,
                _ => StratisErrorEnum::STRATIS_ERROR,
            }
=======
}

impl DbusContext {
    pub fn new() -> DbusContext {
        DbusContext {
            next_index: 0,
            pools: BTreeMap::new(),
>>>>>>> 1388d814
        }
        _ => StratisErrorEnum::STRATIS_ERROR,
    }
    pub fn get_next_id(&mut self) {
        self.next_index += 1;
    }
}

fn list_pools(m: &Message,
              dbus_context: &Rc<RefCell<DbusContext>>,
              engine: &Rc<RefCell<Engine>>)
              -> MethodResult {

    let result = engine.borrow().list_pools();

    let mut msg_vec = Vec::new();

    // TODO: deal with failure
    let pool_tree = result.unwrap();

    for (name, pool) in pool_tree {
        let entry = vec![MessageItem::Str(format!("{}", name)),
                         MessageItem::UInt16(0),
                         MessageItem::Str(String::from("Ok"))];
        msg_vec.push(MessageItem::Struct(entry));
    }

    let item_array = MessageItem::Array(msg_vec, Cow::Borrowed("(sqs)"));

    Ok(vec![m.method_return().append1(item_array)])
}

fn create_pool(m: &Message,
               dbus_context: &Rc<RefCell<DbusContext>>,
               engine: &Rc<RefCell<Engine>>)
               -> MethodResult {

    let message: (Option<MessageItem>, Option<MessageItem>, Option<MessageItem>) = m.get3();

    let item0: MessageItem = try!(message.0.ok_or_else(MethodErr::no_arg));
    let name: &String = try!(item0.inner().map_err(|_| MethodErr::invalid_arg(&item0)));

    let item1: MessageItem = try!(message.1.ok_or_else(MethodErr::no_arg));
    let devs: &Vec<MessageItem> = try!(item1.inner().map_err(|_| MethodErr::invalid_arg(&item1)));

    let item2: MessageItem = try!(message.2.ok_or_else(MethodErr::no_arg));
    let raid_level: u16 = try!(item2.inner().map_err(|_| MethodErr::invalid_arg(&item2)));

    let blockdevs = devs.iter()
        .map(|x| Path::new(x.inner::<&str>().unwrap()))
        .collect::<Vec<_>>();

    match engine.borrow_mut().create_pool(&name, &blockdevs, raid_level) {
        Ok(_) => Ok(vec![m.method_return().append3("/dbus/newpool/path", 0, "Ok")]),
        Err(x) => {
            let dbus_err = internal_to_dbus_err(&x);
            Ok(vec![m.method_return()
                        .append3("", dbus_err.get_error_int(), dbus_err.get_error_string())])
        }
    }
}

fn destroy_pool(m: &Message,
                dbus_context: &Rc<RefCell<DbusContext>>,
                engine: &Rc<RefCell<Engine>>)
                -> MethodResult {

    let item: MessageItem = try!(m.get1().ok_or_else(MethodErr::no_arg));

    let name: &String = try!(item.inner().map_err(|_| MethodErr::invalid_arg(&item)));

    let result = engine.borrow_mut().destroy_pool(&name);

    let message = m.method_return();

    let msg = match result {
        Ok(_) => {
            message.append2(MessageItem::UInt16(0),
                            MessageItem::Str(format!("{}", "Ok")))
        }
        Err(err) => {
            message.append2(MessageItem::UInt16(0),
                            MessageItem::Str(format!("{}", "Ok")))
        }
    };

    Ok(vec![msg])

}

fn get_pool_object_path(m: &Message, dbus_context: &Rc<RefCell<DbusContext>>) -> MethodResult {

    Ok(vec![m.method_return().append3("/dbus/pool/path", 0, "Ok")])
}

fn get_volume_object_path(m: &Message, dbus_context: &Rc<RefCell<DbusContext>>) -> MethodResult {
    Ok(vec![m.method_return().append3("/dbus/volume/path", 0, "Ok")])
}

fn get_dev_object_path(m: &Message, dbus_context: &Rc<RefCell<DbusContext>>) -> MethodResult {
    Ok(vec![m.method_return().append3("/dbus/dev/path", 0, "Ok")])
}

fn get_cache_object_path(m: &Message, dbus_context: &Rc<RefCell<DbusContext>>) -> MethodResult {
    Ok(vec![m.method_return().append3("/dbus/cache/path", 0, "Ok")])
}

fn get_list_items<T, I>(m: &Message, iter: I) -> MethodResult
    where T: HasCodes + Display,
          I: Iterator<Item = T>
{
    let msg_vec = iter.map(|item| {
            MessageItem::Struct(vec![MessageItem::Str(format!("{}", item)),
                                     MessageItem::UInt16(item.get_error_int()),
                                     MessageItem::Str(format!("{}", item.get_error_string()))])
        })
        .collect::<Vec<MessageItem>>();

    let item_array = MessageItem::Array(msg_vec, Cow::Borrowed("(sqs)"));
    Ok(vec![m.method_return().append1(item_array)])
}

fn get_error_codes(m: &Message) -> MethodResult {
    get_list_items(m, StratisErrorEnum::iter_variants())
}


fn get_raid_levels(m: &Message) -> MethodResult {
    get_list_items(m, StratisRaidType::iter_variants())
}

fn get_dev_types(m: &Message) -> MethodResult {
    let mut items = m.get_items();
    if items.len() < 1 {
        return Err(MethodErr::no_arg());
    }

    let _name = try!(items.pop()
        .ok_or_else(MethodErr::no_arg)
        .and_then(|i| {
            i.inner::<&str>()
                .map_err(|_| MethodErr::invalid_arg(&i))
                .map(|i| i.to_owned())
        }));

    println!("method called");

    Ok(vec![m.method_return()])
}

pub fn get_base_tree<'a>(dbus_context: Rc<RefCell<DbusContext>>,
                         engine: Rc<RefCell<Engine>>)
                         -> StratisResult<Tree<MethodFn<'a>>> {

    let f = Factory::new_fn();

    let base_tree = f.tree();

    let dbus_context_clone = dbus_context.clone();
    let engine_clone = engine.clone();

    let createpool_method = f.method(CREATE_POOL,
                move |m, _, _| create_pool(m, &dbus_context_clone, &engine_clone))
        .in_arg(("pool_name", "s"))
        .in_arg(("dev_list", "as"))
        .in_arg(("raid_type", "q"))
        .out_arg(("object_path", "o"))
        .out_arg(("return_code", "q"))
        .out_arg(("return_string", "s"));

    let engine_clone = engine.clone();
    let dbus_context_clone = dbus_context.clone();

    let destroypool_method = f.method(DESTROY_POOL,
                move |m, _, _| destroy_pool(m, &dbus_context_clone, &engine_clone))
        .in_arg(("pool_name", "s"))
        .out_arg(("return_code", "q"))
        .out_arg(("return_string", "s"));

    let engine_clone = engine.clone();
    let dbus_context_clone = dbus_context.clone();

    let listpools_method = f.method(LIST_POOLS,
                move |m, _, _| list_pools(m, &dbus_context_clone, &engine_clone))
        .out_arg(("pool_names", "as"))
        .out_arg(("return_code", "q"))
        .out_arg(("return_string", "s"));

    let dbus_context_clone = dbus_context.clone();

    let getpoolobjectpath_method = f.method(GET_POOL_OBJECT_PATH,
                move |m, _, _| get_pool_object_path(m, &dbus_context_clone))
        .in_arg(("pool_name", "s"))
        .out_arg(("object_path", "o"))
        .out_arg(("return_code", "q"))
        .out_arg(("return_string", "s"));

    let dbus_context_clone = dbus_context.clone();

    let getvolumeobjectpath_method = f.method(GET_VOLUME_OBJECT_PATH,
                move |m, _, _| get_volume_object_path(m, &dbus_context_clone))
        .in_arg(("pool_name", "s"))
        .in_arg(("volume_name", "s"))
        .out_arg(("object_path", "o"))
        .out_arg(("return_code", "q"))
        .out_arg(("return_string", "s"));

    let dbus_context_clone = dbus_context.clone();

    let getdevobjectpath_method = f.method(GET_DEV_OBJECT_PATH,
                move |m, _, _| get_dev_object_path(m, &dbus_context_clone))
        .in_arg(("dev_name", "s"))
        .out_arg(("object_path", "o"))
        .out_arg(("return_code", "q"))
        .out_arg(("return_string", "s"));

    let dbus_context_clone = dbus_context.clone();

    let getcacheobjectpath_method = f.method(GET_CACHE_OBJECT_PATH,
                move |m, _, _| get_cache_object_path(m, &dbus_context_clone))
        .in_arg(("cache_dev_name", "s"))
        .out_arg(("object_path", "o"))
        .out_arg(("return_code", "q"))
        .out_arg(("return_string", "s"));

    let geterrorcodes_method = f.method(GET_ERROR_CODES, move |m, _, _| get_error_codes(m))
        .out_arg(("error_codes", "a(sqs)"));

    let getraidlevels_method = f.method(GET_RAID_LEVELS, move |m, _, _| get_raid_levels(m))
        .out_arg(("error_codes", "a(sqs)"));

    let getdevtypes_method = f.method(GET_DEV_TYPES, move |m, _, _| get_dev_types(m));


    let obj_path = f.object_path(STRATIS_BASE_PATH)
        .introspectable()
        .add(f.interface(STRATIS_MANAGER_INTERFACE)
            .add_m(listpools_method)
            .add_m(createpool_method)
            .add_m(destroypool_method)
            .add_m(getpoolobjectpath_method)
            .add_m(getvolumeobjectpath_method)
            .add_m(getdevobjectpath_method)
            .add_m(getcacheobjectpath_method)
            .add_m(geterrorcodes_method)
            .add_m(getraidlevels_method)
            .add_m(getdevtypes_method));


    let base_tree = base_tree.add(obj_path);

    Ok(base_tree)
}

pub fn run(engine: Rc<RefCell<Engine>>) -> StratisResult<()> {
    let dbus_context = Rc::new(RefCell::new(DbusContext::new()));
    let tree = get_base_tree(dbus_context, engine).unwrap();

    // Setup DBus connection
    let c = try!(Connection::get_private(BusType::Session));
    c.register_name(STRATIS_BASE_SERVICE, NameFlag::ReplaceExisting as u32).unwrap();
    try!(tree.set_registered(&c, true));

    // ...and serve incoming requests.
    for _ in tree.run(&c, c.iter(1000)) {
    }

    Ok(())
}<|MERGE_RESOLUTION|>--- conflicted
+++ resolved
@@ -7,11 +7,7 @@
 use std::fmt::Display;
 use std::path::Path;
 use std::rc::Rc;
-<<<<<<< HEAD
 use std::io::ErrorKind;
-
-=======
->>>>>>> 1388d814
 use std::collections::BTreeMap;
 use dbus::Connection;
 use dbus::BusType;
@@ -33,7 +29,6 @@
 pub struct DbusContext {
     pub next_index: i32,
     pub pools: BTreeMap<String, String>,
-<<<<<<< HEAD
 }
 
 impl DbusContext {
@@ -57,20 +52,8 @@
                 ErrorKind::AlreadyExists => StratisErrorEnum::STRATIS_ALREADY_EXISTS,
                 _ => StratisErrorEnum::STRATIS_ERROR,
             }
-=======
-}
-
-impl DbusContext {
-    pub fn new() -> DbusContext {
-        DbusContext {
-            next_index: 0,
-            pools: BTreeMap::new(),
->>>>>>> 1388d814
         }
         _ => StratisErrorEnum::STRATIS_ERROR,
-    }
-    pub fn get_next_id(&mut self) {
-        self.next_index += 1;
     }
 }
 
