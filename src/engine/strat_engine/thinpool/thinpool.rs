--- conflicted
+++ resolved
@@ -401,35 +401,12 @@
     pub fn check(&mut self, pool_uuid: PoolUuid, backstore: &mut Backstore) -> StratisResult<bool> {
         #![allow(match_same_arms)]
 
-<<<<<<< HEAD
-        assert_eq!(backstore.device(), self.backstore_device);
-=======
-        /// Calculate requested additional amount to allocate given total,
-        /// used, and low_water. Return None if there is no need to allocate
-        /// a new amount.
-        /// Postcondition: 2 * usage.used = usage.total - low_water AND
-        /// usage.total > low_water. In other words, usage can double before
-        /// it is necessary to expand again.
-        fn calculate_request(total: Sectors, used: Sectors, low_water: Sectors) -> Option<Sectors> {
-            if total >= low_water {
-                let excess = total - low_water;
-                if used >= excess {
-                    Some((used - excess) + used)
-                } else {
-                    None
-                }
-            } else {
-                Some((low_water - total) + 2usize * used)
-            }
-        }
-
         assert_eq!(
             backstore.device().expect(
                 "thinpool exists and has been allocated to, so backstore must have a cap device"
             ),
             self.backstore_device
         );
->>>>>>> b351ca51
 
         let mut should_save: bool = false;
 
@@ -453,7 +430,6 @@
                     }
                 }
 
-<<<<<<< HEAD
                 let usage = &status.usage;
 
                 // TODO: This is not right. We need to compare metadata usage
@@ -463,7 +439,7 @@
                 let meta_remaining = usage.total_meta - usage.used_meta;
                 if meta_remaining <= META_LOWATER {
                     // Extend by INITIAL_META_SIZE (16MiB)
-                    match self.extend_thin_meta(backstore, INITIAL_META_SIZE.sectors()) {
+                    match self.extend_thin_meta(pool_uuid, backstore, INITIAL_META_SIZE.sectors()) {
                         Ok(extend_size) => {
                             info!("Extended thin meta device by {}", extend_size);
 
@@ -472,27 +448,6 @@
                         Err(_) => {
                             error!("Thinpool meta extend failed! -> BAD");
                             self.pool_state = PoolState::Bad;
-=======
-                {
-                    let usage = &status.usage;
-
-                    if let Some(request) = calculate_request(
-                        usage.total_meta.sectors(),
-                        usage.used_meta.sectors(),
-                        META_LOWATER.sectors(),
-                    ) {
-                        match self.extend_thinpool(pool_uuid, backstore, request, false) {
-                            Ok(actual) => {
-                                if request != actual {
-                                    // TODO: take an appropriate action in the
-                                    // case where actual amount allocated was
-                                    // less than the requested.
-                                }
-                                should_save = true;
-                            }
-                            // FIXME: Handle this error
-                            Err(_) => {}
->>>>>>> b351ca51
                         }
                     }
                 }
@@ -502,29 +457,10 @@
                     let request = Bytes(IEC::Gi).sectors();
                     info!("Requesting extending data device by {}", request,);
 
-<<<<<<< HEAD
-                    let extend_size = match self.extend_thin_data(backstore, request) {
+                    let extend_size = match self.extend_thin_data(pool_uuid, backstore, request) {
                         Ok(Sectors(0)) => {
                             info!("data device fully extended, cannot extend further");
                             DataBlocks(0)
-=======
-                    if let Some(request) = calculate_request(
-                        *usage.total_data * DATA_BLOCK_SIZE,
-                        *usage.used_data * DATA_BLOCK_SIZE,
-                        *DATA_LOWATER * DATA_BLOCK_SIZE,
-                    ) {
-                        match self.extend_thinpool(pool_uuid, backstore, request, true) {
-                            Ok(actual) => {
-                                if request != actual {
-                                    // TODO: take an appropriate action in the
-                                    // case where actual amount allocated was
-                                    // less than the requested.
-                                }
-                                should_save = true;
-                            }
-                            // FIXME: Handle this error
-                            Err(_) => {}
->>>>>>> b351ca51
                         }
                         Ok(extend_size) => {
                             info!("Extended thin data device by {}", extend_size);
@@ -760,13 +696,14 @@
         backstore: &mut Backstore,
         extend_size: Sectors,
     ) -> StratisResult<Sectors> {
+        let backstore_device = self.backstore_device;
         let min_size = MetaBlocks(1).sectors();
-        if let Some(region) = backstore.request(extend_size, min_size) {
+        if let Some(region) = backstore.request(pool_uuid, extend_size, min_size)? {
             self.suspend()?;
 
             let segments = coalesce_segs(&self.meta_segments, &[region]);
             self.thin_pool
-                .set_meta_table(get_dm(), segs_to_table(backstore.device(), &segments))?;
+                .set_meta_table(get_dm(), segs_to_table(backstore_device, &segments))?;
             self.thin_pool.resume(get_dm())?;
             self.meta_segments = segments;
             self.resume()?;
@@ -786,32 +723,23 @@
     /// Always allocate sectors in increments of DATA_BLOCK_SIZE.
     fn extend_thin_data(
         &mut self,
+        pool_uuid: PoolUuid,
         backstore: &mut Backstore,
         extend_size: Sectors,
     ) -> StratisResult<Sectors> {
         let backstore_device = self.backstore_device;
         assert_eq!(backstore.device().expect("thinpool exists, data must have been allocated from backstore, so backstore must have cap device."), backstore_device);
 
-<<<<<<< HEAD
-        if let Some(region) = backstore.request(extend_size, DATA_BLOCK_SIZE) {
+        if let Some(region) = backstore.request(pool_uuid, extend_size, DATA_BLOCK_SIZE)? {
             self.suspend()?;
 
             let segments = coalesce_segs(&self.data_segments, &[region]);
             self.thin_pool
-                .set_data_table(get_dm(), segs_to_table(backstore.device(), &segments))?;
+                .set_data_table(get_dm(), segs_to_table(backstore_device, &segments))?;
             self.thin_pool.resume(get_dm())?;
             self.data_segments = segments;
 
             self.resume()?;
-=======
-        let modulus = if data {
-            DATA_BLOCK_SIZE
-        } else {
-            meta_block_size()
-        };
-        if let Some(region) = backstore.request(pool_uuid, extend_size, modulus)? {
-            extend(self, backstore_device, region, data)?;
->>>>>>> b351ca51
             Ok(region.1)
         } else {
             info!(
@@ -1335,17 +1263,11 @@
         // written above. If we attempt to update the UUID on the snapshot
         // without expanding the pool, the pool will go into out-of-data-space
         // (queue IO) mode, causing the test to fail.
-<<<<<<< HEAD
-        pool.extend_thin_data(&mut backstore, *INITIAL_DATA_SIZE * DATA_BLOCK_SIZE)
-            .unwrap();
-=======
-        pool.extend_thinpool(
+        pool.extend_thin_data(
             pool_uuid,
             &mut backstore,
             *INITIAL_DATA_SIZE * DATA_BLOCK_SIZE,
-            true,
         ).unwrap();
->>>>>>> b351ca51
 
         let (_, snapshot_filesystem) =
             pool.snapshot_filesystem(pool_uuid, pool_name, fs_uuid, "test_snapshot")
@@ -1640,17 +1562,11 @@
                 // the amount of free space in pool has decreased to the
                 // DATA_LOWATER value.
                 if i == *(*(INITIAL_DATA_SIZE - DATA_LOWATER) * DATA_BLOCK_SIZE) {
-<<<<<<< HEAD
-                    pool.extend_thin_data(&mut backstore, *INITIAL_DATA_SIZE * DATA_BLOCK_SIZE)
-                        .unwrap();
-=======
-                    pool.extend_thinpool(
+                    pool.extend_thin_data(
                         pool_uuid,
                         &mut backstore,
                         *INITIAL_DATA_SIZE * DATA_BLOCK_SIZE,
-                        true,
                     ).unwrap();
->>>>>>> b351ca51
                 }
             }
         }
