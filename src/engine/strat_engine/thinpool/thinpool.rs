// This Source Code Form is subject to the terms of the Mozilla Public
// License, v. 2.0. If a copy of the MPL was not distributed with this
// file, You can obtain one at http://mozilla.org/MPL/2.0/.

// Code to handle management of a pool's thinpool device.

use std::borrow::BorrowMut;

use uuid::Uuid;

use devicemapper as dm;
use devicemapper::{
<<<<<<< HEAD
    device_exists, Bytes, DataBlocks, Device, DmDevice, DmName, DmNameBuf, FlakeyTargetParams,
    LinearDev, LinearDevTargetParams, LinearTargetParams, MetaBlocks, Sectors, TargetLine, ThinDev,
    ThinDevId, ThinPoolDev, ThinPoolStatusSummary, IEC,
=======
    device_exists, DataBlocks, Device, DmDevice, DmName, DmNameBuf, FlakeyTargetParams, LinearDev,
    LinearDevTargetParams, LinearTargetParams, MetaBlocks, Sectors, TargetLine, ThinDevId,
    ThinPoolDev, ThinPoolStatusSummary, IEC,
>>>>>>> e5919729
};

use stratis::{ErrorEnum, StratisError, StratisResult};

use super::super::super::devlinks;
use super::super::super::engine::Filesystem;
use super::super::super::structures::Table;
use super::super::super::types::{FilesystemUuid, Name, PoolUuid, RenameAction};

use super::super::backstore::Backstore;
use super::super::cmd::{thin_check, thin_repair};
use super::super::device::wipe_sectors;
use super::super::dm::get_dm;
use super::super::dmnames::{
    format_flex_ids, format_thin_ids, format_thinpool_ids, FlexRole, ThinPoolRole, ThinRole,
};
use super::super::serde_structs::{FlexDevsSave, Recordable, ThinPoolDevSave};
use super::super::set_write_throttling;

use super::filesystem::{FilesystemStatus, StratFilesystem};
use super::mdv::MetadataVol;
use super::thinids::ThinDevIdPool;

pub const DATA_BLOCK_SIZE: Sectors = Sectors(2 * IEC::Ki);
const DATA_LOWATER: DataBlocks = DataBlocks(512);
const META_LOWATER: MetaBlocks = MetaBlocks(512);

<<<<<<< HEAD
const DEFAULT_THIN_DEV_SIZE: Sectors = Sectors(2 * IEC::Gi); // 1 TiB

const INITIAL_META_SIZE: MetaBlocks = MetaBlocks(4 * IEC::Ki); // 16 MiB
pub const INITIAL_DATA_SIZE: DataBlocks = DataBlocks(768); // 768 MiB
=======
const INITIAL_META_SIZE: MetaBlocks = MetaBlocks(4 * IEC::Ki);
pub const INITIAL_DATA_SIZE: DataBlocks = DataBlocks(768);
>>>>>>> e5919729
const INITIAL_MDV_SIZE: Sectors = Sectors(32 * IEC::Ki); // 16 MiB

const SPACE_WARN_PCT: u8 = 90;
const SPACE_CRIT_PCT: u8 = 95;

// This is kind of low, maybe.
const SPACE_WARN_THROTTLE_BLOCKS_PER_SEC: DataBlocks = DataBlocks(10);

fn sectors_to_datablocks(sectors: Sectors) -> DataBlocks {
    DataBlocks(*sectors / *DATA_BLOCK_SIZE)
}

fn datablocks_to_sectors(data_blocks: DataBlocks) -> Sectors {
    Sectors(*data_blocks * *DATA_BLOCK_SIZE)
}

/// Transform a list of segments belonging to a single device into a
/// list of target lines for a linear device.
fn segs_to_table(
    dev: Device,
    segments: &[(Sectors, Sectors)],
) -> Vec<TargetLine<LinearDevTargetParams>> {
    let mut table = Vec::new();
    let mut logical_start_offset = Sectors(0);

    for &(start_offset, length) in segments {
        let params = LinearTargetParams::new(dev, start_offset);
        let line = TargetLine::new(
            logical_start_offset,
            length,
            LinearDevTargetParams::Linear(params),
        );
        table.push(line);
        logical_start_offset += length;
    }
    table
}

/// Append the second list of segments to the first, or if the last
/// segment of the first argument is adjacent to the first segment of the
/// second argument, merge those two together.
/// Postcondition: left.len() + right.len() - 1 <= result.len()
/// Postcondition: result.len() <= left.len() + right.len()
// FIXME: There is a method that duplicates this algorithm called
// coalesce_blkdevsegs. These methods should either be unified into a single
// method OR one should go away entirely in solution to:
// https://github.com/stratis-storage/stratisd/issues/762.
fn coalesce_segs(
    left: &[(Sectors, Sectors)],
    right: &[(Sectors, Sectors)],
) -> Vec<(Sectors, Sectors)> {
    if left.is_empty() {
        return right.to_vec();
    }
    if right.is_empty() {
        return left.to_vec();
    }

    let mut segments = Vec::with_capacity(left.len() + right.len());
    segments.extend_from_slice(left);

    // Combine first and last if they are contiguous.
    let coalesced = {
        let right_first = right.first().expect("!right.is_empty()");
        let left_last = segments.last_mut().expect("!left.is_empty()");
        if left_last.0 + left_last.1 == right_first.0 {
            left_last.1 += right_first.1;
            true
        } else {
            false
        }
    };

    if coalesced {
        segments.extend_from_slice(&right[1..]);
    } else {
        segments.extend_from_slice(right);
    }
    segments
}

pub struct ThinPoolSizeParams {
    meta_size: MetaBlocks,
    data_size: DataBlocks,
    mdv_size: Sectors,
}

impl ThinPoolSizeParams {
    /// The number of Sectors in the MetaBlocks.
    pub fn meta_size(&self) -> Sectors {
        self.meta_size.sectors()
    }
    /// The number of Sectors in the DataBlocks.
    pub fn data_size(&self) -> Sectors {
        *self.data_size * DATA_BLOCK_SIZE
    }
    /// MDV size
    pub fn mdv_size(&self) -> Sectors {
        self.mdv_size
    }
}

impl Default for ThinPoolSizeParams {
    fn default() -> ThinPoolSizeParams {
        ThinPoolSizeParams {
            meta_size: INITIAL_META_SIZE,
            data_size: INITIAL_DATA_SIZE,
            mdv_size: INITIAL_MDV_SIZE,
        }
    }
}

#[derive(Debug, Clone, Copy, PartialEq)]
enum PoolState {
    Good,
    Bad,
}

#[derive(Debug, Clone, Copy, PartialEq)]
enum FreeSpaceState {
    Good,
    Warn,
    Crit,
}

/// Return a value from 0 to 100 that is the percentage that "used" makes up
/// in "total".
fn used_pct(used: u64, total: u64) -> u8 {
    assert!(total >= used);
    let mut val = (used * 100) / total;
    if (used * 100) % total != 0 {
        val += 1; // round up
    }
    assert!(val <= 100);
    val as u8
}

// Calculate what to set lowater to, to achieve "event when XX% of the data
// device is used"
fn calc_data_lowater(percent_used: u8, total: DataBlocks) -> DataBlocks {
    assert!(percent_used <= 100);
    DataBlocks(*total - ((*total * percent_used as u64) / 100))
}

/// A ThinPool struct contains the thinpool itself, the spare
/// segments for its metadata device, and the filesystems and filesystem
/// metadata associated with it.
#[derive(Debug)]
pub struct ThinPool {
    thin_pool: ThinPoolDev,
    meta_segments: Vec<(Sectors, Sectors)>,
    meta_spare_segments: Vec<(Sectors, Sectors)>,
    data_segments: Vec<(Sectors, Sectors)>,
    mdv_segments: Vec<(Sectors, Sectors)>,
    id_gen: ThinDevIdPool,
    filesystems: Table<StratFilesystem>,
    mdv: MetadataVol,
    /// The single DM device that the backstore presents as its upper-most
    /// layer. All DM components obtain their storage from this layer.
    /// The device will change if the backstore adds or removes a cache.
    backstore_device: Device,
    pool_state: PoolState,
    free_space_state: FreeSpaceState,
    next_event_point: DataBlocks,
}

impl ThinPool {
    /// Make a new thin pool.
    pub fn new(
        pool_uuid: PoolUuid,
        thin_pool_size: &ThinPoolSizeParams,
        data_block_size: Sectors,
        backstore: &mut Backstore,
    ) -> StratisResult<ThinPool> {
        let mut segments_list = match backstore.alloc(&[
            thin_pool_size.meta_size(),
            thin_pool_size.meta_size(),
            thin_pool_size.data_size(),
            thin_pool_size.mdv_size(),
        ]) {
            Some(sl) => sl,
            None => {
                let err_msg = "Could not allocate sufficient space for thinpool devices.";
                return Err(StratisError::Engine(ErrorEnum::Invalid, err_msg.into()));
            }
        };

        let mdv_segments = segments_list.pop().expect("len(segments_list) == 4");
        let data_segments = segments_list.pop().expect("len(segments_list) == 3");
        let spare_segments = segments_list.pop().expect("len(segments_list) == 2");
        let meta_segments = segments_list.pop().expect("len(segments_list) == 1");

        let backstore_device = backstore.device();

        // When constructing a thin-pool, Stratis reserves the first N
        // sectors on a block device by creating a linear device with a
        // starting offset. DM writes the super block in the first block.
        // DM requires this first block to be zeros when the meta data for
        // the thin-pool is initially created. If we don't zero the
        // superblock DM issue error messages because it triggers code paths
        // that are trying to re-adopt the device with the attributes that
        // have been passed.
        let (dm_name, dm_uuid) = format_flex_ids(pool_uuid, FlexRole::ThinMeta);
        let meta_dev = LinearDev::setup(
            get_dm(),
            &dm_name,
            Some(&dm_uuid),
            segs_to_table(backstore_device, &[meta_segments]),
        )?;
        wipe_sectors(&meta_dev.devnode(), Sectors(0), meta_dev.size())?;

        let (dm_name, dm_uuid) = format_flex_ids(pool_uuid, FlexRole::ThinData);
        let data_dev = LinearDev::setup(
            get_dm(),
            &dm_name,
            Some(&dm_uuid),
            segs_to_table(backstore_device, &[data_segments]),
        )?;

        let (dm_name, dm_uuid) = format_flex_ids(pool_uuid, FlexRole::MetadataVolume);
        let mdv_dev = LinearDev::setup(
            get_dm(),
            &dm_name,
            Some(&dm_uuid),
            segs_to_table(backstore_device, &[mdv_segments]),
        )?;
        let mdv = MetadataVol::initialize(pool_uuid, mdv_dev)?;

        let (dm_name, dm_uuid) = format_thinpool_ids(pool_uuid, ThinPoolRole::Pool);
        let next_event_point = DATA_LOWATER;
        let thinpool_dev = ThinPoolDev::new(
            get_dm(),
            &dm_name,
            Some(&dm_uuid),
            meta_dev,
            data_dev,
            data_block_size,
            next_event_point,
        )?;
        Ok(ThinPool {
            thin_pool: thinpool_dev,
            meta_segments: vec![meta_segments],
            meta_spare_segments: vec![spare_segments],
            data_segments: vec![data_segments],
            mdv_segments: vec![mdv_segments],
            id_gen: ThinDevIdPool::new_from_ids(&[]),
            filesystems: Table::default(),
            mdv,
            backstore_device,
            pool_state: PoolState::Good,
            free_space_state: FreeSpaceState::Good,
            next_event_point,
        })
    }

    /// Set up an "existing" thin pool.
    /// A thin pool must store the metadata for its thin devices, regardless of
    /// whether it has an existing device node. An existing thin pool device
    /// is a device where the metadata is already stored on its meta device.
    /// If initial setup fails due to a thin_check failure, attempt to fix
    /// the problem by running thin_repair. If failure recurs, return an
    /// error.
    pub fn setup(
        pool_uuid: PoolUuid,
        thin_pool_save: &ThinPoolDevSave,
        flex_devs: &FlexDevsSave,
        backstore: &Backstore,
    ) -> StratisResult<ThinPool> {
        let mdv_segments = flex_devs.meta_dev.to_vec();
        let meta_segments = flex_devs.thin_meta_dev.to_vec();
        let data_segments = flex_devs.thin_data_dev.to_vec();
        let spare_segments = flex_devs.thin_meta_dev_spare.to_vec();

        let backstore_device = backstore.device();

        let (thinpool_name, thinpool_uuid) = format_thinpool_ids(pool_uuid, ThinPoolRole::Pool);
        let (meta_dev, meta_segments, spare_segments) = setup_metadev(
            pool_uuid,
            &thinpool_name,
            backstore_device,
            meta_segments,
            spare_segments,
        )?;

        let (dm_name, dm_uuid) = format_flex_ids(pool_uuid, FlexRole::ThinData);
        let data_dev = LinearDev::setup(
            get_dm(),
            &dm_name,
            Some(&dm_uuid),
            segs_to_table(backstore_device, &data_segments),
        )?;

        let next_event_point = DATA_LOWATER;
        let thinpool_dev = ThinPoolDev::setup(
            get_dm(),
            &thinpool_name,
            Some(&thinpool_uuid),
            meta_dev,
            data_dev,
            thin_pool_save.data_block_size,
            next_event_point,
        )?;

        let (dm_name, dm_uuid) = format_flex_ids(pool_uuid, FlexRole::MetadataVolume);
        let mdv_dev = LinearDev::setup(
            get_dm(),
            &dm_name,
            Some(&dm_uuid),
            segs_to_table(backstore_device, &mdv_segments),
        )?;
        let mdv = MetadataVol::setup(pool_uuid, mdv_dev)?;
        let filesystem_metadatas = mdv.filesystems()?;

        // TODO: not fail completely if one filesystem setup fails?
        let filesystems = filesystem_metadatas
            .iter()
            .map(|fssave| {
                StratFilesystem::setup(pool_uuid, &thinpool_dev, fssave)
                    .map(|fs| (Name::new(fssave.name.to_owned()), fssave.uuid, fs))
            })
            .collect::<StratisResult<Vec<_>>>()?;

        let mut fs_table = Table::default();
        for (name, uuid, fs) in filesystems {
            let evicted = fs_table.insert(name, uuid, fs);
            if evicted.is_some() {
                let err_msg = "filesystems with duplicate UUID or name specified in metadata";
                return Err(StratisError::Engine(ErrorEnum::Invalid, err_msg.into()));
            }
        }

        let thin_ids: Vec<ThinDevId> = filesystem_metadatas.iter().map(|x| x.thin_id).collect();
        Ok(ThinPool {
            thin_pool: thinpool_dev,
            meta_segments,
            meta_spare_segments: spare_segments,
            data_segments,
            mdv_segments,
            id_gen: ThinDevIdPool::new_from_ids(&thin_ids),
            filesystems: fs_table,
            mdv,
            backstore_device,
            pool_state: PoolState::Good,
            free_space_state: FreeSpaceState::Good,
            next_event_point,
        })
    }

    /// Run status checks and take actions on the thinpool and its components.
    /// Returns a bool communicating if a configuration change requiring a
    /// metadata save has been made.
    pub fn check(&mut self, backstore: &mut Backstore) -> StratisResult<bool> {
        #![allow(match_same_arms)]

        assert_eq!(backstore.device(), self.backstore_device);

        let mut should_save: bool = false;

        let thinpool: dm::ThinPoolStatus = self.thin_pool.status(get_dm())?;
        match thinpool {
            dm::ThinPoolStatus::Working(ref status) => {
                match status.summary {
                    ThinPoolStatusSummary::Good => {}
                    ThinPoolStatusSummary::ReadOnly => {
                        // TODO: why is pool r/o and how do we get it
                        // rw again?
                        error!("Thinpool readonly! -> BAD");
                        self.pool_state = PoolState::Bad;
                    }
                    ThinPoolStatusSummary::OutOfSpace => {
                        // TODO: Add more space if possible, or
                        // prevent further usage
                        // Should never happen -- we should be extending first!
                        error!("Thinpool out of space! -> BAD");
                        self.pool_state = PoolState::Bad;
                    }
                }

                let usage = &status.usage;

                // TODO: This is not right. We need to compare metadata usage
                // against kernel-set meta lowater, and only extend if the
                // lowater is crossed. There's a kernel patch pending to tell
                // us this value. For now, assume it is META_LOWATER.
                let meta_remaining = usage.total_meta - usage.used_meta;
                if meta_remaining <= META_LOWATER {
                    // Extend by INITIAL_META_SIZE (16MiB)
                    match self.extend_thin_meta(backstore, INITIAL_META_SIZE.sectors()) {
                        Ok(extend_size) => {
                            info!("Extended thin meta device by {}", extend_size);

                            should_save = true;
                        }
                        Err(_) => {
                            error!("Thinpool meta extend failed! -> BAD");
                            self.pool_state = PoolState::Bad;
                        }
                    }
                }

                if usage.used_data >= self.next_event_point {
                    // Let's ask for 1 GiB.
                    let request = Bytes(IEC::Gi).sectors();
                    info!("Requesting extending data device by {}", request,);

                    let extend_size = match self.extend_thin_data(backstore, request) {
                        Ok(Sectors(0)) => {
                            info!("data device fully extended, cannot extend further");
                            DataBlocks(0)
                        }
                        Ok(extend_size) => {
                            info!("Extended thin data device by {}", extend_size);
                            should_save = true;
                            sectors_to_datablocks(extend_size)
                        }
                        Err(_) => {
                            error!("Thinpool data extend failed! -> BAD");
                            self.pool_state = PoolState::Bad;
                            DataBlocks(0)
                        }
                    };

                    info!(
                        "used data {} total data {} extend size {} available {}",
                        usage.used_data,
                        usage.total_data,
                        extend_size,
                        sectors_to_datablocks(backstore.available())
                    );

                    // Update pool space state
                    self.free_space_state = self.free_space_check(
                        usage.used_data,
                        usage.total_data - usage.used_data
                            + extend_size
                            + sectors_to_datablocks(backstore.available()),
                    )?;

                    // Trigger next event depending on pool space state
                    self.next_event_point = self.set_next_event_point(
                        usage.total_data + extend_size,
                        sectors_to_datablocks(backstore.available()),
                    )?;
                }
            }
            dm::ThinPoolStatus::Fail => {
                error!("Thinpool status is `fail` -> BAD");
                self.pool_state = PoolState::Bad;
                // TODO: Take pool offline?
                // TODO: Run thin_check
            }
        }

        let filesystems = self.filesystems
            .borrow_mut()
            .iter_mut()
            .map(|(_, _, fs)| fs.check())
            .collect::<StratisResult<Vec<_>>>()?;

        for fs_status in filesystems {
            if let FilesystemStatus::Failed = fs_status {
                // TODO: filesystem failed, how to recover?
            }
        }
        Ok(should_save)
    }

    /// Possibly transition to a new FreeSpaceState based on usage, and invoke
    /// policies (throttling, suspension) accordingly.
    fn free_space_check(
        &mut self,
        used: DataBlocks,
        available: DataBlocks,
    ) -> StratisResult<FreeSpaceState> {
        let overall_used_pct = used_pct(*used, *used + *available);
        info!("Data tier percent used: {}", overall_used_pct);

        let prev_state = self.free_space_state;

        let new_state = match (prev_state, overall_used_pct) {
            (FreeSpaceState::Good, 0...SPACE_WARN_PCT) => FreeSpaceState::Good,
            (FreeSpaceState::Good, SPACE_WARN_PCT...SPACE_CRIT_PCT) => {
                // TODO: other steps to regain space: schedule fstrims?

                // good->warn. Throttle.
                set_write_throttling(
                    self.thin_pool.data_dev().device(),
                    Some(*datablocks_to_sectors(SPACE_WARN_THROTTLE_BLOCKS_PER_SEC).bytes()),
                )?;
                info!(
                    "throttling to {} bytes/sec",
                    *datablocks_to_sectors(SPACE_WARN_THROTTLE_BLOCKS_PER_SEC).bytes()
                );

                FreeSpaceState::Warn
            }
            (FreeSpaceState::Good, _) => {
                // good->warn->crit. Both throttle and suspend.
                set_write_throttling(
                    self.thin_pool.data_dev().device(),
                    Some(*datablocks_to_sectors(SPACE_WARN_THROTTLE_BLOCKS_PER_SEC).bytes()),
                )?;
                info!(
                    "throttling to {} bytes/sec",
                    *datablocks_to_sectors(SPACE_WARN_THROTTLE_BLOCKS_PER_SEC).bytes()
                );

                for (_, _, fs) in &mut self.filesystems {
                    fs.suspend(true)?;
                }

                FreeSpaceState::Crit
            }
            (FreeSpaceState::Warn, 0...SPACE_WARN_PCT) => {
                // warn->good.
                set_write_throttling(self.thin_pool.data_dev().device(), None)?;
                info!("throttling disabled");
                FreeSpaceState::Good
            }
            (FreeSpaceState::Warn, SPACE_WARN_PCT...SPACE_CRIT_PCT) => FreeSpaceState::Warn,
            (FreeSpaceState::Warn, _) => {
                // warn->crit. Suspend.
                for (_, _, fs) in &mut self.filesystems {
                    fs.suspend(true)?;
                }

                FreeSpaceState::Crit
            }
            (FreeSpaceState::Crit, 0...SPACE_WARN_PCT) => {
                // crit->warn->good. Unthrottle and unsuspend.

                for (_, _, fs) in &mut self.filesystems {
                    fs.resume()?;
                }
                set_write_throttling(self.thin_pool.data_dev().device(), None)?;
                info!("throttling disabled");

                FreeSpaceState::Good
            }
            (FreeSpaceState::Crit, SPACE_WARN_PCT...SPACE_CRIT_PCT) => {
                // crit->warn. Unsuspend.
                for (_, _, fs) in &mut self.filesystems {
                    fs.resume()?;
                }

                FreeSpaceState::Warn
            }
            (FreeSpaceState::Crit, _) => FreeSpaceState::Crit,
        };

        if prev_state != new_state {
            info!(
                "Prev space state: {:?} New space state: {:?}",
                prev_state, new_state
            );

            // TODO: Dbus signal
        }

        Ok(new_state)
    }

    /// Set next event point, based on pool space state and if we also want
    /// events to extend the pool, or not.
    /// Returns the usage.used value that will trigger this event point.
    fn set_next_event_point(
        &mut self,
        data_dev_size: DataBlocks,
        available: DataBlocks,
    ) -> StratisResult<DataBlocks> {
        let total = data_dev_size + available;
        info!(
            "total {} data_dev_size {} available {}",
            total, data_dev_size, available
        );

        // warn/crit points as if pool was fully extended
        let warn_lowat_for_total = calc_data_lowater(SPACE_WARN_PCT, total);
        let crit_lowat_for_total = calc_data_lowater(SPACE_CRIT_PCT, total);
        info!(
            "warn_lowat_for_total {} crit_lowat_for_total {}",
            warn_lowat_for_total, crit_lowat_for_total
        );

        // Make it be the higher of point for next extension event and point
        // for FreeSpaceState change
        let lowater = match self.free_space_state {
            FreeSpaceState::Good => {
                // DATA_LOWATER relative to end of data_dev_size, so add
                // 'available' for correct comparison
                if DATA_LOWATER + available > warn_lowat_for_total {
                    DATA_LOWATER
                } else {
                    warn_lowat_for_total - available
                }
            }
            _ => {
                // We're throttled, so can set a tighter event and still get
                // called before out of space
                if SPACE_WARN_THROTTLE_BLOCKS_PER_SEC + available > crit_lowat_for_total {
                    SPACE_WARN_THROTTLE_BLOCKS_PER_SEC
                } else {
                    crit_lowat_for_total - available
                }
            }
        };

        let next_event_point = data_dev_size - lowater;
        info!(
            "setting lowater to {}, next event point to {}",
            lowater, next_event_point
        );

        self.thin_pool.set_low_water_mark(get_dm(), lowater)?;
        self.resume()?;
        Ok(next_event_point)
    }

    /// Tear down the components managed here: filesystems, the MDV,
    /// and the actual thinpool device itself.
    pub fn teardown(self) -> StratisResult<()> {
        // Must succeed in tearing down all filesystems before the
        // thinpool..
        for (_, _, fs) in self.filesystems {
            fs.teardown()?;
        }
        self.thin_pool.teardown(get_dm())?;

        // ..but MDV has no DM dependencies with the above
        self.mdv.teardown()?;

        Ok(())
    }

    /// Extend the thinpool's meta device by amount requested, or a smaller
    /// amount if requested amount is not available.
    /// Return the amount the device was extended by.
    /// Always allocate sectors in increments of meta block size.
    fn extend_thin_meta(
        &mut self,
        backstore: &mut Backstore,
        extend_size: Sectors,
    ) -> StratisResult<Sectors> {
        let min_size = MetaBlocks(1).sectors();
        if let Some(region) = backstore.request(extend_size, min_size) {
            self.suspend()?;

            let segments = coalesce_segs(&self.meta_segments, &[region]);
            self.thin_pool
                .set_meta_table(get_dm(), segs_to_table(backstore.device(), &segments))?;
            self.thin_pool.resume(get_dm())?;
            self.meta_segments = segments;
            self.resume()?;
            Ok(region.1)
        } else {
            info!(
                "Insufficient space to accommodate metadev request for at least {}",
                min_size
            );
            Ok(Sectors(0))
        }
    }

    /// Extend the thinpool's data device by amount requested, or a smaller
    /// amount if requested amount is not available.
    /// Return the amount the device was extended by.
    /// Always allocate sectors in increments of DATA_BLOCK_SIZE.
    fn extend_thin_data(
        &mut self,
        backstore: &mut Backstore,
        extend_size: Sectors,
    ) -> StratisResult<Sectors> {
        let backstore_device = self.backstore_device;
        assert_eq!(backstore.device(), backstore_device);

        if let Some(region) = backstore.request(extend_size, DATA_BLOCK_SIZE) {
            self.suspend()?;

            let segments = coalesce_segs(&self.data_segments, &[region]);
            self.thin_pool
                .set_data_table(get_dm(), segs_to_table(backstore.device(), &segments))?;
            self.thin_pool.resume(get_dm())?;
            self.data_segments = segments;

            self.resume()?;
            Ok(region.1)
        } else {
            info!(
                "Insufficient space to accommodate datadev request for at least {}",
                DATA_BLOCK_SIZE
            );
            Ok(Sectors(0))
        }
    }

    /// The number of physical sectors in use, that is, unavailable for storage
    /// of additional user data, by this pool.
    // This includes all the sectors being held as spares for the meta device,
    // all the sectors allocated to the meta data device, and all the sectors
    // in use on the data device.
    pub fn total_physical_used(&self) -> StratisResult<Sectors> {
        let data_dev_used = match self.thin_pool.status(get_dm())? {
            dm::ThinPoolStatus::Working(ref status) => *status.usage.used_data * DATA_BLOCK_SIZE,
            _ => {
                let err_msg = "thin pool failed, could not obtain usage";
                return Err(StratisError::Engine(ErrorEnum::Invalid, err_msg.into()));
            }
        };

        let spare_total = self.meta_spare_segments.iter().map(|s| s.1).sum();

        let meta_dev_total = self.thin_pool.meta_dev().size();

        let mdv_total = self.mdv_segments.iter().map(|s| s.1).sum();

        Ok(data_dev_used + spare_total + meta_dev_total + mdv_total)
    }

    pub fn get_filesystem_by_uuid(&self, uuid: FilesystemUuid) -> Option<(Name, &StratFilesystem)> {
        self.filesystems.get_by_uuid(uuid)
    }

    pub fn get_mut_filesystem_by_uuid(
        &mut self,
        uuid: FilesystemUuid,
    ) -> Option<(Name, &mut StratFilesystem)> {
        self.filesystems.get_mut_by_uuid(uuid)
    }

    #[allow(dead_code)]
    pub fn get_filesystem_by_name(&self, name: &str) -> Option<(FilesystemUuid, &StratFilesystem)> {
        self.filesystems.get_by_name(name)
    }

    pub fn get_mut_filesystem_by_name(
        &mut self,
        name: &str,
    ) -> Option<(FilesystemUuid, &mut StratFilesystem)> {
        self.filesystems.get_mut_by_name(name)
    }

    pub fn has_filesystems(&self) -> bool {
        !self.filesystems.is_empty()
    }

    pub fn filesystems(&self) -> Vec<(Name, FilesystemUuid, &Filesystem)> {
        self.filesystems
            .iter()
            .map(|(name, uuid, x)| (name.clone(), *uuid, x as &Filesystem))
            .collect()
    }

    pub fn filesystems_mut(&mut self) -> Vec<(Name, FilesystemUuid, &mut Filesystem)> {
        self.filesystems
            .iter_mut()
            .map(|(name, uuid, x)| (name.clone(), *uuid, x as &mut Filesystem))
            .collect()
    }

    /// Create a filesystem within the thin pool. Given name must not
    /// already be in use.
    pub fn create_filesystem(
        &mut self,
        pool_uuid: PoolUuid,
        pool_name: &str,
        name: &str,
        size: Option<Sectors>,
    ) -> StratisResult<FilesystemUuid> {
        let (fs_uuid, new_filesystem) =
            StratFilesystem::initialize(pool_uuid, &self.thin_pool, size, self.id_gen.new_id()?)?;
        let name = Name::new(name.to_owned());
        self.mdv.save_fs(&name, fs_uuid, &new_filesystem)?;
        devlinks::filesystem_added(pool_name, &name, &new_filesystem.devnode())?;
        self.filesystems.insert(name, fs_uuid, new_filesystem);

        Ok(fs_uuid)
    }

    /// Create a filesystem snapshot of the origin.  Given origin_uuid
    /// must exist.  Returns the Uuid of the new filesystem.
    pub fn snapshot_filesystem(
        &mut self,
        pool_uuid: PoolUuid,
        pool_name: &str,
        origin_uuid: FilesystemUuid,
        snapshot_name: &str,
    ) -> StratisResult<(FilesystemUuid, &mut Filesystem)> {
        let snapshot_fs_uuid = Uuid::new_v4();
        let (snapshot_dm_name, snapshot_dm_uuid) =
            format_thin_ids(pool_uuid, ThinRole::Filesystem(snapshot_fs_uuid));
        let snapshot_id = self.id_gen.new_id()?;
        let new_filesystem = match self.get_filesystem_by_uuid(origin_uuid) {
            Some((fs_name, filesystem)) => filesystem.snapshot(
                &self.thin_pool,
                snapshot_name,
                &snapshot_dm_name,
                Some(&snapshot_dm_uuid),
                &fs_name,
                snapshot_fs_uuid,
                snapshot_id,
            )?,
            None => {
                return Err(StratisError::Engine(
                    ErrorEnum::Error,
                    "snapshot_filesystem failed, filesystem not found".into(),
                ));
            }
        };
        let new_fs_name = Name::new(snapshot_name.to_owned());
        self.mdv
            .save_fs(&new_fs_name, snapshot_fs_uuid, &new_filesystem)?;
        devlinks::filesystem_added(pool_name, &new_fs_name, &new_filesystem.devnode())?;
        self.filesystems
            .insert(new_fs_name, snapshot_fs_uuid, new_filesystem);
        Ok((
            snapshot_fs_uuid,
            self.filesystems
                .get_mut_by_uuid(snapshot_fs_uuid)
                .expect("just inserted")
                .1,
        ))
    }

    /// Destroy a filesystem within the thin pool.
    pub fn destroy_filesystem(
        &mut self,
        pool_name: &str,
        uuid: FilesystemUuid,
    ) -> StratisResult<()> {
        if let Some((fs_name, fs)) = self.filesystems.remove_by_uuid(uuid) {
            fs.destroy(&self.thin_pool)?;
            self.mdv.rm_fs(uuid)?;
            devlinks::filesystem_removed(pool_name, &fs_name)?;
        }
        Ok(())
    }

    /// Rename a filesystem within the thin pool.
    pub fn rename_filesystem(
        &mut self,
        pool_name: &str,
        uuid: FilesystemUuid,
        new_name: &str,
    ) -> StratisResult<RenameAction> {
        let old_name = rename_filesystem_pre!(self; uuid; new_name);
        let new_name = Name::new(new_name.to_owned());

        let filesystem = self.filesystems
            .remove_by_uuid(uuid)
            .expect("Must succeed since self.filesystems.get_by_uuid() returned a value")
            .1;

        if let Err(err) = self.mdv.save_fs(&new_name, uuid, &filesystem) {
            self.filesystems.insert(old_name, uuid, filesystem);
            Err(err)
        } else {
            self.filesystems.insert(new_name.clone(), uuid, filesystem);
            devlinks::filesystem_renamed(pool_name, &old_name, &new_name)?;
            Ok(RenameAction::Renamed)
        }
    }

    /// The names of DM devices belonging to this pool that may generate events
    pub fn get_eventing_dev_names(&self, pool_uuid: PoolUuid) -> Vec<DmNameBuf> {
        vec![
            format_flex_ids(pool_uuid, FlexRole::ThinMeta).0,
            format_flex_ids(pool_uuid, FlexRole::ThinData).0,
            format_flex_ids(pool_uuid, FlexRole::MetadataVolume).0,
            format_thinpool_ids(pool_uuid, ThinPoolRole::Pool).0,
        ]
    }

    /// Suspend the thinpool
    pub fn suspend(&mut self) -> StratisResult<()> {
        // thindevs automatically suspended when thinpool is suspended
        self.thin_pool.suspend(get_dm(), true)?;
        self.mdv.suspend()?;
        Ok(())
    }

    /// Resume the thinpool
    pub fn resume(&mut self) -> StratisResult<()> {
        self.mdv.resume()?;
        // thindevs automatically resumed here
        self.thin_pool.resume(get_dm())?;
        Ok(())
    }

    /// Set the device on all DM devices
    pub fn set_device(&mut self, backstore_device: Device) -> StratisResult<bool> {
        if backstore_device == self.backstore_device {
            return Ok(false);
        }

        let xform_target_line =
            |line: &TargetLine<LinearDevTargetParams>| -> TargetLine<LinearDevTargetParams> {
                let new_params = match line.params {
                    LinearDevTargetParams::Linear(ref params) => LinearDevTargetParams::Linear(
                        LinearTargetParams::new(backstore_device, params.start_offset),
                    ),
                    LinearDevTargetParams::Flakey(ref params) => {
                        let feature_args = params.feature_args.iter().cloned().collect::<Vec<_>>();
                        LinearDevTargetParams::Flakey(FlakeyTargetParams::new(
                            backstore_device,
                            params.start_offset,
                            params.up_interval,
                            params.down_interval,
                            feature_args,
                        ))
                    }
                };

                TargetLine::new(line.start, line.length, new_params)
            };

        let meta_table = self.thin_pool
            .meta_dev()
            .table()
            .table
            .clone()
            .iter()
            .map(&xform_target_line)
            .collect::<Vec<_>>();

        let data_table = self.thin_pool
            .data_dev()
            .table()
            .table
            .clone()
            .iter()
            .map(&xform_target_line)
            .collect::<Vec<_>>();

        let mdv_table = self.mdv
            .device()
            .table()
            .table
            .clone()
            .iter()
            .map(&xform_target_line)
            .collect::<Vec<_>>();

        self.thin_pool.set_meta_table(get_dm(), meta_table)?;
        self.thin_pool.set_data_table(get_dm(), data_table)?;
        self.mdv.set_table(mdv_table)?;

        self.backstore_device = backstore_device;

        Ok(true)
    }
}

impl Recordable<FlexDevsSave> for ThinPool {
    fn record(&self) -> FlexDevsSave {
        FlexDevsSave {
            meta_dev: self.mdv_segments.to_vec(),
            thin_meta_dev: self.meta_segments.to_vec(),
            thin_data_dev: self.data_segments.to_vec(),
            thin_meta_dev_spare: self.meta_spare_segments.to_vec(),
        }
    }
}

impl Recordable<ThinPoolDevSave> for ThinPool {
    fn record(&self) -> ThinPoolDevSave {
        ThinPoolDevSave {
            data_block_size: self.thin_pool.data_block_size(),
        }
    }
}

/// Setup metadata dev for thinpool.
/// Attempt to verify that the metadata dev is valid for the given thinpool
/// using thin_check. If thin_check indicates that the metadata is corrupted
/// run thin_repair, using the spare segments, to try to repair the metadata
/// dev. Return the metadata device, the metadata segments, and the
/// spare segments.
#[allow(type_complexity)]
fn setup_metadev(
    pool_uuid: PoolUuid,
    thinpool_name: &DmName,
    device: Device,
    meta_segments: Vec<(Sectors, Sectors)>,
    spare_segments: Vec<(Sectors, Sectors)>,
) -> StratisResult<(LinearDev, Vec<(Sectors, Sectors)>, Vec<(Sectors, Sectors)>)> {
    #![allow(collapsible_if)]
    let (dm_name, dm_uuid) = format_flex_ids(pool_uuid, FlexRole::ThinMeta);
    let mut meta_dev = LinearDev::setup(
        get_dm(),
        &dm_name,
        Some(&dm_uuid),
        segs_to_table(device, &meta_segments),
    )?;

    if !device_exists(get_dm(), thinpool_name)? {
        // TODO: Refine policy about failure to run thin_check.
        // If, e.g., thin_check is unavailable, that doesn't necessarily
        // mean that data is corrupted.
        if thin_check(&meta_dev.devnode()).is_err() {
            meta_dev = attempt_thin_repair(pool_uuid, meta_dev, device, &spare_segments)?;
            return Ok((meta_dev, spare_segments, meta_segments));
        }
    }

    Ok((meta_dev, meta_segments, spare_segments))
}

/// Attempt a thin repair operation on the meta device.
/// If the operation succeeds, teardown the old meta device,
/// and return the new meta device.
fn attempt_thin_repair(
    pool_uuid: PoolUuid,
    meta_dev: LinearDev,
    device: Device,
    spare_segments: &[(Sectors, Sectors)],
) -> StratisResult<LinearDev> {
    let (dm_name, dm_uuid) = format_flex_ids(pool_uuid, FlexRole::ThinMetaSpare);
    let mut new_meta_dev = LinearDev::setup(
        get_dm(),
        &dm_name,
        Some(&dm_uuid),
        segs_to_table(device, spare_segments),
    )?;

    thin_repair(&meta_dev.devnode(), &new_meta_dev.devnode())?;

    let name = meta_dev.name().to_owned();
    meta_dev.teardown(get_dm())?;
    new_meta_dev.set_name(get_dm(), &name)?;

    Ok(new_meta_dev)
}

#[cfg(test)]
mod tests {
    use std::fs::{File, OpenOptions};
    use std::io::{Read, Write};
    use std::path::Path;

    use nix::mount::{mount, umount, MsFlags};
    use tempfile;
    use uuid::Uuid;

    use devicemapper::{Bytes, SECTOR_SIZE};

    use super::super::super::super::types::BlockDevTier;

    use super::super::super::backstore::MIN_MDA_SECTORS;
    use super::super::super::tests::{loopbacked, real};

    use super::super::filesystem::{fs_usage, FILESYSTEM_LOWATER};

    use super::*;

    const BYTES_PER_WRITE: usize = 2 * IEC::Ki as usize * SECTOR_SIZE as usize;

    /// Verify that a full pool extends properly when additional space is added.
    fn test_full_pool(paths: &[&Path]) {
        let pool_uuid = Uuid::new_v4();
        devlinks::setup_dev_path().unwrap();
        devlinks::setup_devlinks(Vec::new().into_iter()).unwrap();
        let (first_path, remaining_paths) = paths.split_at(1);
        let mut backstore =
            Backstore::initialize(pool_uuid, &first_path, MIN_MDA_SECTORS, false).unwrap();
        let mut pool = ThinPool::new(
            pool_uuid,
            &ThinPoolSizeParams::default(),
            DATA_BLOCK_SIZE,
            &mut backstore,
        ).unwrap();

        let pool_name = "stratis_test_pool";
        devlinks::pool_added(&pool_name).unwrap();
        let fs_uuid = pool.create_filesystem(pool_uuid, pool_name, "stratis_test_filesystem", None)
            .unwrap();
        let write_buf = &[8u8; BYTES_PER_WRITE];
        let source_tmp_dir = tempfile::Builder::new()
            .prefix("stratis_testing")
            .tempdir()
            .unwrap();
        {
            // to allow mutable borrow of pool
            let (_, filesystem) = pool.get_filesystem_by_uuid(fs_uuid).unwrap();
            mount(
                Some(&filesystem.devnode()),
                source_tmp_dir.path(),
                Some("xfs"),
                MsFlags::empty(),
                None as Option<&str>,
            ).unwrap();
            let file_path = source_tmp_dir.path().join("stratis_test.txt");
            let mut f: File = OpenOptions::new()
                .create(true)
                .write(true)
                .open(file_path)
                .unwrap();
            // Write the write_buf until the pool is full
            loop {
                let status: dm::ThinPoolStatus = pool.thin_pool.status(get_dm()).unwrap();
                match status {
                    dm::ThinPoolStatus::Working(_) => {
                        f.write_all(write_buf).unwrap();
                        if f.sync_data().is_err() {
                            break;
                        }
                    }
                    dm::ThinPoolStatus::Fail => panic!("ThinPoolStatus::Fail  Expected working."),
                }
            }
        }
        match pool.thin_pool.status(get_dm()).unwrap() {
            dm::ThinPoolStatus::Working(ref status) => {
                assert!(
                    status.summary == ThinPoolStatusSummary::OutOfSpace,
                    "Expected full pool"
                );
            }
            dm::ThinPoolStatus::Fail => panic!("ThinPoolStatus::Fail  Expected working/full."),
        };
        // Add block devices to the pool and run check() to extend
        backstore
            .add_blockdevs(pool_uuid, &remaining_paths, BlockDevTier::Data, true)
            .unwrap();
        pool.check(&mut backstore).unwrap();
        // Verify the pool is back in a Good state
        match pool.thin_pool.status(get_dm()).unwrap() {
            dm::ThinPoolStatus::Working(ref status) => {
                assert!(
                    status.summary == ThinPoolStatusSummary::Good,
                    "Expected pool to be restored to good state"
                );
            }
            dm::ThinPoolStatus::Fail => panic!("ThinPoolStatus::Fail.  Expected working/good."),
        };
    }

    #[test]
    pub fn loop_test_full_pool() {
        loopbacked::test_with_spec(
            loopbacked::DeviceLimits::Exactly(2, Some(Bytes(IEC::Gi).sectors())),
            test_full_pool,
        );
    }

    #[test]
    pub fn real_test_full_pool() {
        real::test_with_spec(
            real::DeviceLimits::Exactly(
                2,
                Some(Bytes(IEC::Gi).sectors()),
                Some(Bytes(IEC::Gi * 4).sectors()),
            ),
            test_full_pool,
        );
    }

    /// Verify a snapshot has the same files and same contents as the origin.
    fn test_filesystem_snapshot(paths: &[&Path]) {
        let pool_uuid = Uuid::new_v4();
        devlinks::setup_devlinks(Vec::new().into_iter()).unwrap();
        let mut backstore =
            Backstore::initialize(pool_uuid, paths, MIN_MDA_SECTORS, false).unwrap();
        let mut pool = ThinPool::new(
            pool_uuid,
            &ThinPoolSizeParams::default(),
            DATA_BLOCK_SIZE,
            &mut backstore,
        ).unwrap();

        let pool_name = "stratis_test_pool";
        devlinks::pool_added(&pool_name).unwrap();
        let fs_uuid = pool.create_filesystem(pool_uuid, pool_name, "stratis_test_filesystem", None)
            .unwrap();

        let write_buf = &[8u8; SECTOR_SIZE];
        let file_count = 10;

        let source_tmp_dir = tempfile::Builder::new()
            .prefix("stratis_testing")
            .tempdir()
            .unwrap();
        {
            // to allow mutable borrow of pool
            let (_, filesystem) = pool.get_filesystem_by_uuid(fs_uuid).unwrap();
            mount(
                Some(&filesystem.devnode()),
                source_tmp_dir.path(),
                Some("xfs"),
                MsFlags::empty(),
                None as Option<&str>,
            ).unwrap();
            for i in 0..file_count {
                let file_path = source_tmp_dir.path().join(format!("stratis_test{}.txt", i));
                let mut f = OpenOptions::new()
                    .create(true)
                    .write(true)
                    .open(file_path)
                    .unwrap();
                f.write_all(write_buf).unwrap();
                f.sync_all().unwrap();
            }
        }

        // Double the size of the data device. The space initially allocated
        // to a pool is close to consumed by the filesystem and few files
        // written above. If we attempt to update the UUID on the snapshot
        // without expanding the pool, the pool will go into out-of-data-space
        // (queue IO) mode, causing the test to fail.
        pool.extend_thin_data(&mut backstore, *INITIAL_DATA_SIZE * DATA_BLOCK_SIZE)
            .unwrap();

        let (_, snapshot_filesystem) =
            pool.snapshot_filesystem(pool_uuid, pool_name, fs_uuid, "test_snapshot")
                .unwrap();
        let mut read_buf = [0u8; SECTOR_SIZE];
        let snapshot_tmp_dir = tempfile::Builder::new()
            .prefix("stratis_testing")
            .tempdir()
            .unwrap();
        {
            mount(
                Some(&snapshot_filesystem.devnode()),
                snapshot_tmp_dir.path(),
                Some("xfs"),
                MsFlags::empty(),
                None as Option<&str>,
            ).unwrap();
            for i in 0..file_count {
                let file_path = snapshot_tmp_dir
                    .path()
                    .join(format!("stratis_test{}.txt", i));
                let mut f = OpenOptions::new().read(true).open(file_path).unwrap();
                f.read(&mut read_buf).unwrap();
                assert_eq!(read_buf[0..SECTOR_SIZE], write_buf[0..SECTOR_SIZE]);
            }
        }
    }

    #[test]
    pub fn loop_test_filesystem_snapshot() {
        loopbacked::test_with_spec(
            loopbacked::DeviceLimits::Range(2, 3, None),
            test_filesystem_snapshot,
        );
    }

    #[test]
    pub fn real_test_filesystem_snapshot() {
        real::test_with_spec(
            real::DeviceLimits::AtLeast(2, None, None),
            test_filesystem_snapshot,
        );
    }

    /// Verify that a filesystem rename causes the filesystem metadata to be
    /// updated.
    fn test_filesystem_rename(paths: &[&Path]) {
        let name1 = "name1";
        let name2 = "name2";

        let pool_uuid = Uuid::new_v4();
        devlinks::setup_devlinks(Vec::new().into_iter()).unwrap();
        let mut backstore =
            Backstore::initialize(pool_uuid, paths, MIN_MDA_SECTORS, false).unwrap();
        let mut pool = ThinPool::new(
            pool_uuid,
            &ThinPoolSizeParams::default(),
            DATA_BLOCK_SIZE,
            &mut backstore,
        ).unwrap();

        let pool_name = "stratis_test_pool";
        devlinks::pool_added(&pool_name).unwrap();
        let fs_uuid = pool.create_filesystem(pool_uuid, pool_name, &name1, None)
            .unwrap();

        let action = pool.rename_filesystem(pool_name, fs_uuid, name2).unwrap();
        assert_eq!(action, RenameAction::Renamed);
        let flexdevs: FlexDevsSave = pool.record();
        let thinpoolsave: ThinPoolDevSave = pool.record();
        pool.teardown().unwrap();

        let pool = ThinPool::setup(pool_uuid, &thinpoolsave, &flexdevs, &backstore).unwrap();

        assert_eq!(&*pool.get_filesystem_by_uuid(fs_uuid).unwrap().0, name2);
    }

    #[test]
    pub fn loop_test_filesystem_rename() {
        loopbacked::test_with_spec(
            loopbacked::DeviceLimits::Range(1, 3, None),
            test_filesystem_rename,
        );
    }

    #[test]
    pub fn real_test_filesystem_rename() {
        real::test_with_spec(
            real::DeviceLimits::AtLeast(1, None, None),
            test_filesystem_rename,
        );
    }

    /// Verify that setting up a pool when the pool has not been previously torn
    /// down does not fail. Clutter the original pool with a filesystem with
    /// some data on it.
    fn test_pool_setup(paths: &[&Path]) {
        let pool_uuid = Uuid::new_v4();
        devlinks::setup_devlinks(Vec::new().into_iter()).unwrap();
        let mut backstore =
            Backstore::initialize(pool_uuid, paths, MIN_MDA_SECTORS, false).unwrap();
        let mut pool = ThinPool::new(
            pool_uuid,
            &ThinPoolSizeParams::default(),
            DATA_BLOCK_SIZE,
            &mut backstore,
        ).unwrap();

        let pool_name = "stratis_test_pool";
        devlinks::pool_added(&pool_name).unwrap();
        let fs_uuid = pool.create_filesystem(pool_uuid, pool_name, "fsname", None)
            .unwrap();

        let tmp_dir = tempfile::Builder::new()
            .prefix("stratis_testing")
            .tempdir()
            .unwrap();
        let new_file = tmp_dir.path().join("stratis_test.txt");
        {
            let (_, fs) = pool.get_filesystem_by_uuid(fs_uuid).unwrap();
            mount(
                Some(&fs.devnode()),
                tmp_dir.path(),
                Some("xfs"),
                MsFlags::empty(),
                None as Option<&str>,
            ).unwrap();
            writeln!(
                &OpenOptions::new()
                    .create(true)
                    .write(true)
                    .open(new_file)
                    .unwrap(),
                "data"
            ).unwrap();
        }
        let thinpooldevsave: ThinPoolDevSave = pool.record();

        let new_pool =
            ThinPool::setup(pool_uuid, &thinpooldevsave, &pool.record(), &backstore).unwrap();

        assert!(new_pool.get_filesystem_by_uuid(fs_uuid).is_some());
    }

    #[test]
    pub fn loop_test_pool_setup() {
        loopbacked::test_with_spec(loopbacked::DeviceLimits::Range(1, 3, None), test_pool_setup);
    }

    #[test]
    pub fn real_test_pool_setup() {
        real::test_with_spec(real::DeviceLimits::AtLeast(1, None, None), test_pool_setup);
    }
    /// Verify that destroy_filesystems actually deallocates the space
    /// from the thinpool, by attempting to reinstantiate it using the
    /// same thin id and verifying that it fails.
    fn test_thindev_destroy(paths: &[&Path]) -> () {
        let pool_uuid = Uuid::new_v4();
        devlinks::setup_devlinks(Vec::new().into_iter()).unwrap();
        let mut backstore =
            Backstore::initialize(pool_uuid, paths, MIN_MDA_SECTORS, false).unwrap();
        let mut pool = ThinPool::new(
            pool_uuid,
            &ThinPoolSizeParams::default(),
            DATA_BLOCK_SIZE,
            &mut backstore,
        ).unwrap();
        let pool_name = "stratis_test_pool";
        devlinks::pool_added(&pool_name).unwrap();
        let fs_name = "stratis_test_filesystem";
        let fs_uuid = pool.create_filesystem(pool_uuid, pool_name, &fs_name, None)
            .unwrap();
        pool.destroy_filesystem(pool_name, fs_uuid).unwrap();
        let flexdevs: FlexDevsSave = pool.record();
        let thinpooldevsave: ThinPoolDevSave = pool.record();
        pool.teardown().unwrap();

        // Check that destroyed fs is not present in MDV. If the record
        // had been left on the MDV that didn't match a thin_id in the
        // thinpool, ::setup() will fail.
        let pool = ThinPool::setup(pool_uuid, &thinpooldevsave, &flexdevs, &backstore).unwrap();

        assert!(pool.get_filesystem_by_uuid(fs_uuid).is_none());
    }

    #[test]
    pub fn loop_test_thindev_destroy() {
        // This test requires more than 1 GiB.
        loopbacked::test_with_spec(
            loopbacked::DeviceLimits::Range(2, 3, None),
            test_thindev_destroy,
        );
    }

    #[test]
    pub fn real_test_thindev_destroy() {
        real::test_with_spec(
            real::DeviceLimits::AtLeast(1, None, None),
            test_thindev_destroy,
        );
    }

    /// Verify that the meta device backing a ThinPool is expanded when meta
    /// utilization exceeds the META_LOWATER mark, by creating a ThinPool with
    /// a meta device smaller than the META_LOWATER.
    fn test_meta_expand(paths: &[&Path]) -> () {
        let pool_uuid = Uuid::new_v4();
        let small_meta_size = MetaBlocks(16);
        let mut backstore =
            Backstore::initialize(pool_uuid, paths, MIN_MDA_SECTORS, false).unwrap();
        // Create a ThinPool with a very small meta device.
        let mut thin_pool = ThinPool::new(
            pool_uuid,
            &ThinPoolSizeParams {
                meta_size: small_meta_size,
                ..Default::default()
            },
            DATA_BLOCK_SIZE,
            &mut backstore,
        ).unwrap();

        match thin_pool.thin_pool.status(get_dm()).unwrap() {
            dm::ThinPoolStatus::Working(ref status) => {
                let usage = &status.usage;
                assert_eq!(usage.total_meta, small_meta_size);
                assert!(usage.used_meta > MetaBlocks(0));
            }
            dm::ThinPoolStatus::Fail => panic!("thin_pool.status() failed"),
        }
        // The meta device is smaller than META_LOWATER, so it should be expanded
        // in the thin_pool.check() call.
        thin_pool.check(&mut backstore).unwrap();
        match thin_pool.thin_pool.status(get_dm()).unwrap() {
            dm::ThinPoolStatus::Working(ref status) => {
                let usage = &status.usage;
                // validate that the meta has been expanded.
                assert!(usage.total_meta > small_meta_size);
            }
            dm::ThinPoolStatus::Fail => panic!("thin_pool.status() failed"),
        }
    }

    #[test]
    pub fn loop_test_meta_expand() {
        // This test requires more than 1 GiB.
        loopbacked::test_with_spec(
            loopbacked::DeviceLimits::Range(2, 3, None),
            test_meta_expand,
        );
    }

    #[test]
    pub fn real_test_meta_expand() {
        real::test_with_spec(
            real::DeviceLimits::Range(2, 3, None, None),
            test_meta_expand,
        );
    }

    /// Verify that the physical space allocated to a pool is expanded when
    /// the number of sectors written to a thin-dev in the pool exceeds the
    /// INITIAL_DATA_SIZE.  If we are able to write more sectors to the
    /// filesystem than are initially allocated to the pool, the pool must
    /// have been expanded.
    fn test_thinpool_expand(paths: &[&Path]) -> () {
        let pool_uuid = Uuid::new_v4();
        devlinks::setup_devlinks(Vec::new().into_iter()).unwrap();
        let mut backstore =
            Backstore::initialize(pool_uuid, paths, MIN_MDA_SECTORS, false).unwrap();
        let mut pool = ThinPool::new(
            pool_uuid,
            &ThinPoolSizeParams::default(),
            DATA_BLOCK_SIZE,
            &mut backstore,
        ).unwrap();
        let pool_name = "stratis_test_pool";
        devlinks::pool_added(&pool_name).unwrap();
        let fs_name = "stratis_test_filesystem";
        let fs_uuid = pool.create_filesystem(pool_uuid, pool_name, fs_name, None)
            .unwrap();

        let devnode = pool.get_filesystem_by_uuid(fs_uuid).unwrap().1.devnode();
        // Braces to ensure f is closed before destroy
        {
            let mut f = OpenOptions::new().write(true).open(devnode).unwrap();
            // Write 1 more sector than is initially allocated to a pool
            let write_size = *INITIAL_DATA_SIZE * DATA_BLOCK_SIZE + Sectors(1);
            let buf = &[1u8; SECTOR_SIZE];
            for i in 0..*write_size {
                f.write_all(buf).unwrap();
                // Simulate handling a DM event by extending the pool when
                // the amount of free space in pool has decreased to the
                // DATA_LOWATER value.
                if i == *(*(INITIAL_DATA_SIZE - DATA_LOWATER) * DATA_BLOCK_SIZE) {
                    pool.extend_thin_data(&mut backstore, *INITIAL_DATA_SIZE * DATA_BLOCK_SIZE)
                        .unwrap();
                }
            }
        }
    }

    #[test]
    pub fn loop_test_thinpool_expand() {
        // This test requires more than 1 GiB.
        loopbacked::test_with_spec(
            loopbacked::DeviceLimits::Range(2, 3, None),
            test_thinpool_expand,
        );
    }

    #[test]
    pub fn real_test_thinpool_expand() {
        real::test_with_spec(
            real::DeviceLimits::AtLeast(1, None, None),
            test_thinpool_expand,
        );
    }

    /// Verify that the logical space allocated to a filesystem is expanded when
    /// the number of sectors written to the filesystem causes the free space to
    /// dip below the FILESYSTEM_LOWATER mark. Verify that the space has been
    /// expanded by calling filesystem.check() then looking at the total space
    /// compared to the original size.
    fn test_xfs_expand(paths: &[&Path]) -> () {
        let pool_uuid = Uuid::new_v4();
        devlinks::setup_devlinks(Vec::new().into_iter()).unwrap();
        let mut backstore =
            Backstore::initialize(pool_uuid, paths, MIN_MDA_SECTORS, false).unwrap();
        let mut pool = ThinPool::new(
            pool_uuid,
            &ThinPoolSizeParams::default(),
            DATA_BLOCK_SIZE,
            &mut backstore,
        ).unwrap();

        // Create a filesystem as small as possible.  Allocate 1 MiB bigger than
        // the low water mark.
        let fs_size = FILESYSTEM_LOWATER + Bytes(IEC::Mi).sectors();

        let pool_name = "stratis_test_pool";
        devlinks::pool_added(&pool_name).unwrap();
        let fs_name = "stratis_test_filesystem";
        let fs_uuid = pool.create_filesystem(pool_uuid, pool_name, fs_name, Some(fs_size))
            .unwrap();

        // Braces to ensure f is closed before destroy and the borrow of
        // pool is complete
        {
            let filesystem = pool.get_mut_filesystem_by_uuid(fs_uuid).unwrap().1;
            // Write 2 MiB of data. The filesystem's free space is now 1 MiB
            // below FILESYSTEM_LOWATER.
            let write_size = Bytes(IEC::Mi * 2).sectors();
            let tmp_dir = tempfile::Builder::new()
                .prefix("stratis_testing")
                .tempdir()
                .unwrap();
            mount(
                Some(&filesystem.devnode()),
                tmp_dir.path(),
                Some("xfs"),
                MsFlags::empty(),
                None as Option<&str>,
            ).unwrap();
            let buf = &[1u8; SECTOR_SIZE];
            for i in 0..*write_size {
                let file_path = tmp_dir.path().join(format!("stratis_test{}.txt", i));
                let mut f = OpenOptions::new()
                    .create(true)
                    .write(true)
                    .open(file_path)
                    .unwrap();
                if f.write_all(buf).is_err() {
                    break;
                }
            }
            let (orig_fs_total_bytes, _) = fs_usage(&tmp_dir.path()).unwrap();
            // Simulate handling a DM event by running a filesystem check.
            filesystem.check().unwrap();
            let (fs_total_bytes, _) = fs_usage(&tmp_dir.path()).unwrap();
            assert!(fs_total_bytes > orig_fs_total_bytes);
            umount(tmp_dir.path()).unwrap();
        }
    }

    #[test]
    pub fn loop_test_xfs_expand() {
        loopbacked::test_with_spec(loopbacked::DeviceLimits::Range(1, 3, None), test_xfs_expand);
    }

    #[test]
    pub fn real_test_xfs_expand() {
        real::test_with_spec(real::DeviceLimits::AtLeast(1, None, None), test_xfs_expand);
    }

    /// Just suspend and resume the device and make sure it doesn't crash.
    /// Suspend twice in succession and then resume twice in succession
    /// to check idempotency.
    fn test_suspend_resume(paths: &[&Path]) {
        let pool_uuid = Uuid::new_v4();
        devlinks::setup_devlinks(Vec::new().into_iter()).unwrap();
        let mut backstore =
            Backstore::initialize(pool_uuid, paths, MIN_MDA_SECTORS, false).unwrap();
        let mut pool = ThinPool::new(
            pool_uuid,
            &ThinPoolSizeParams::default(),
            DATA_BLOCK_SIZE,
            &mut backstore,
        ).unwrap();

        let pool_name = "stratis_test_pool";
        devlinks::pool_added(&pool_name).unwrap();
        pool.create_filesystem(pool_uuid, pool_name, "stratis_test_filesystem", None)
            .unwrap();

        pool.suspend().unwrap();
        pool.suspend().unwrap();
        pool.resume().unwrap();
        pool.resume().unwrap();
    }

    #[test]
    pub fn loop_test_suspend_resume() {
        loopbacked::test_with_spec(
            loopbacked::DeviceLimits::Range(1, 3, None),
            test_suspend_resume,
        );
    }

    #[test]
    pub fn real_test_suspend_resume() {
        real::test_with_spec(
            real::DeviceLimits::AtLeast(1, None, None),
            test_suspend_resume,
        );
    }

    /// Set up thinpool and backstore. Set up filesystem and write to it.
    /// Add cachedev to backstore, causing cache to be built.
    /// Update device on self. Read written bits from filesystem
    /// presented on cache device.
    fn test_set_device(paths: &[&Path]) {
        assert!(paths.len() > 1);

        let (paths1, paths2) = paths.split_at(paths.len() / 2);

        let pool_uuid = Uuid::new_v4();
        devlinks::setup_devlinks(Vec::new().into_iter()).unwrap();
        let mut backstore =
            Backstore::initialize(pool_uuid, paths2, MIN_MDA_SECTORS, false).unwrap();
        let mut pool = ThinPool::new(
            pool_uuid,
            &ThinPoolSizeParams::default(),
            DATA_BLOCK_SIZE,
            &mut backstore,
        ).unwrap();

        let pool_name = "stratis_test_pool";
        devlinks::pool_added(&pool_name).unwrap();
        let fs_uuid = pool.create_filesystem(pool_uuid, pool_name, "stratis_test_filesystem", None)
            .unwrap();

        let tmp_dir = tempfile::Builder::new()
            .prefix("stratis_testing")
            .tempdir()
            .unwrap();
        let new_file = tmp_dir.path().join("stratis_test.txt");
        let bytestring = b"some bytes";
        {
            let (_, fs) = pool.get_filesystem_by_uuid(fs_uuid).unwrap();
            mount(
                Some(&fs.devnode()),
                tmp_dir.path(),
                Some("xfs"),
                MsFlags::empty(),
                None as Option<&str>,
            ).unwrap();
            OpenOptions::new()
                .create(true)
                .write(true)
                .open(&new_file)
                .unwrap()
                .write(bytestring)
                .unwrap();
        }
        let filesystem_saves = pool.mdv.filesystems().unwrap();
        assert_eq!(filesystem_saves.len(), 1);
        assert_eq!(
            filesystem_saves
                .first()
                .expect("filesystem_saves().len == 1")
                .uuid,
            fs_uuid
        );

        pool.suspend().unwrap();
        let old_device = backstore.device();
        backstore
            .add_blockdevs(pool_uuid, paths1, BlockDevTier::Cache, false)
            .unwrap();
        let new_device = backstore.device();
        assert!(old_device != new_device);
        pool.set_device(new_device).unwrap();
        pool.resume().unwrap();

        let mut buf = [0u8; 10];
        {
            OpenOptions::new()
                .read(true)
                .open(&new_file)
                .unwrap()
                .read(&mut buf)
                .unwrap();
        }
        assert_eq!(&buf, bytestring);

        let filesystem_saves = pool.mdv.filesystems().unwrap();
        assert_eq!(filesystem_saves.len(), 1);
        assert_eq!(
            filesystem_saves
                .first()
                .expect("filesystem_saves().len == 1")
                .uuid,
            fs_uuid
        );
    }

    #[test]
    pub fn loop_test_set_device() {
        loopbacked::test_with_spec(loopbacked::DeviceLimits::Range(2, 3, None), test_set_device);
    }

    #[test]
    pub fn real_test_set_device() {
        real::test_with_spec(real::DeviceLimits::AtLeast(2, None, None), test_set_device);
    }
}<|MERGE_RESOLUTION|>--- conflicted
+++ resolved
@@ -10,15 +10,9 @@
 
 use devicemapper as dm;
 use devicemapper::{
-<<<<<<< HEAD
     device_exists, Bytes, DataBlocks, Device, DmDevice, DmName, DmNameBuf, FlakeyTargetParams,
-    LinearDev, LinearDevTargetParams, LinearTargetParams, MetaBlocks, Sectors, TargetLine, ThinDev,
+    LinearDev, LinearDevTargetParams, LinearTargetParams, MetaBlocks, Sectors, TargetLine,
     ThinDevId, ThinPoolDev, ThinPoolStatusSummary, IEC,
-=======
-    device_exists, DataBlocks, Device, DmDevice, DmName, DmNameBuf, FlakeyTargetParams, LinearDev,
-    LinearDevTargetParams, LinearTargetParams, MetaBlocks, Sectors, TargetLine, ThinDevId,
-    ThinPoolDev, ThinPoolStatusSummary, IEC,
->>>>>>> e5919729
 };
 
 use stratis::{ErrorEnum, StratisError, StratisResult};
@@ -46,15 +40,8 @@
 const DATA_LOWATER: DataBlocks = DataBlocks(512);
 const META_LOWATER: MetaBlocks = MetaBlocks(512);
 
-<<<<<<< HEAD
-const DEFAULT_THIN_DEV_SIZE: Sectors = Sectors(2 * IEC::Gi); // 1 TiB
-
 const INITIAL_META_SIZE: MetaBlocks = MetaBlocks(4 * IEC::Ki); // 16 MiB
 pub const INITIAL_DATA_SIZE: DataBlocks = DataBlocks(768); // 768 MiB
-=======
-const INITIAL_META_SIZE: MetaBlocks = MetaBlocks(4 * IEC::Ki);
-pub const INITIAL_DATA_SIZE: DataBlocks = DataBlocks(768);
->>>>>>> e5919729
 const INITIAL_MDV_SIZE: Sectors = Sectors(32 * IEC::Ki); // 16 MiB
 
 const SPACE_WARN_PCT: u8 = 90;
